--- conflicted
+++ resolved
@@ -67,12 +67,9 @@
 @pytest.fixture
 def schools():
     """Load the school level detail dataset."""
-<<<<<<< HEAD
     return pd.read_csv(SCHOOLS_FILE)
-=======
-    return dataset(SCHOOLS_FILE)
 
+  
 @pytest.fixture
 def parking():
-    return pd.read_csv(PARKING, sep='\t', index_col=0)
->>>>>>> 2b55a7dc
+    return pd.read_csv(PARKING, sep='\t', index_col=0)